--- conflicted
+++ resolved
@@ -93,14 +93,7 @@
     Eulerf euler_gimbal_lock(0.0f, pi_2, 0.2f);
     Dcmf dcm_lock(euler_gimbal_lock);
     Eulerf euler_gimbal_lock_out(dcm_lock);
-<<<<<<< HEAD
-    printf("gimbal lock test");
-    euler_gimbal_lock_out.T().print();
-    euler_gimbal_lock.T().print();
-    //assert(euler_gimbal_lock == euler_gimbal_lock_out);
-=======
     TEST(isEqual(euler_gimbal_lock, euler_gimbal_lock_out));
->>>>>>> cc2804d6
 
     // note if theta = pi/2, then roll is set to zero
     Eulerf euler_gimbal_lock2(0.0f, -pi_2, 0.2f);
