--- conflicted
+++ resolved
@@ -380,11 +380,7 @@
 			bool climbout_mode, float climbout_pitch_min_rad,
 			float altitude,
 			const math::Vector<3> &ground_speed,
-<<<<<<< HEAD
-			fwPosctrl::mTecs::tecs_mode mode = fwPosctrl::mTecs::TECS_MODE_NORMAL);
-=======
 			tecs_mode mode = TECS_MODE_NORMAL);
->>>>>>> e03411fc
 
 };
 
@@ -858,15 +854,6 @@
 			/* reset integrators */
 			if (_mTecs.getEnabled()) {
 				_mTecs.resetIntegrators();
-			}
-		}
-
-		_was_pos_control_mode = true;
-
-		if (!_was_pos_control_mode) {
-			/* reset integrators */
-			if (_mTecs.getEnabled()) {
-				_mTecs.resetIntegrators();
 				_mTecs.resetDerivatives(_airspeed.true_airspeed_m_s);
 			}
 		}
@@ -1025,11 +1012,7 @@
 						0.0f, throttle_max, throttle_land,
 						false, flare_pitch_angle_rad,
 						_pos_sp_triplet.current.alt + relative_alt, ground_speed,
-<<<<<<< HEAD
-						land_motor_lim ? fwPosctrl::mTecs::TECS_MODE_LAND_THROTTLELIM : fwPosctrl::mTecs::TECS_MODE_LAND);
-=======
 						land_motor_lim ? TECS_MODE_LAND_THROTTLELIM : TECS_MODE_LAND);
->>>>>>> e03411fc
 
 				if (!land_noreturn_vertical) {
 					mavlink_log_info(_mavlink_fd, "#audio: Landing, flaring");
@@ -1122,11 +1105,7 @@
 							math::radians(10.0f)),
 							_global_pos.alt,
 							ground_speed,
-<<<<<<< HEAD
-							fwPosctrl::mTecs::TECS_MODE_TAKEOFF);
-=======
 							TECS_MODE_TAKEOFF);
->>>>>>> e03411fc
 
 					/* limit roll motion to ensure enough lift */
 					_att_sp.roll_body = math::constrain(_att_sp.roll_body, math::radians(-15.0f), math::radians(15.0f));
@@ -1464,25 +1443,15 @@
 		bool climbout_mode, float climbout_pitch_min_rad,
 		float altitude,
 		const math::Vector<3> &ground_speed,
-<<<<<<< HEAD
-		fwPosctrl::mTecs::tecs_mode mode)
-{
-	if (_mTecs.getEnabled()) {
-=======
 		tecs_mode mode)
 {
 	if (_mTecs.getEnabled()) {
 		/* Using mtecs library: prepare arguments for mtecs call */
->>>>>>> e03411fc
 		float flightPathAngle = 0.0f;
 		float ground_speed_length = ground_speed.length();
 		if (ground_speed_length > FLT_EPSILON) {
 			flightPathAngle = -asinf(ground_speed(2)/ground_speed_length);
 		}
-<<<<<<< HEAD
-		_mTecs.updateAltitudeSpeed(flightPathAngle, altitude, alt_sp, _airspeed.true_airspeed_m_s, v_sp, mode);
-	} else {
-=======
 		fwPosctrl::mTecs::LimitOverride limitOverride;
 		if (climbout_mode) {
 			limitOverride.enablePitchMinOverride(M_RAD_TO_DEG_F * climbout_pitch_min_rad);
@@ -1493,7 +1462,6 @@
 				limitOverride);
 	} else {
 		/* Using tecs library */
->>>>>>> e03411fc
 		_tecs.update_pitch_throttle(_R_nb, _att.pitch, altitude, alt_sp, v_sp,
 					    _airspeed.indicated_airspeed_m_s, eas2tas,
 					    climbout_mode, climbout_pitch_min_rad,
