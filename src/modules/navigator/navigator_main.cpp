/****************************************************************************
 *
 *   Copyright (c) 2013, 2014 PX4 Development Team. All rights reserved.
 *
 * Redistribution and use in source and binary forms, with or without
 * modification, are permitted provided that the following conditions
 * are met:
 *
 * 1. Redistributions of source code must retain the above copyright
 *    notice, this list of conditions and the following disclaimer.
 * 2. Redistributions in binary form must reproduce the above copyright
 *    notice, this list of conditions and the following disclaimer in
 *    the documentation and/or other materials provided with the
 *    distribution.
 * 3. Neither the name PX4 nor the names of its contributors may be
 *    used to endorse or promote products derived from this software
 *    without specific prior written permission.
 *
 * THIS SOFTWARE IS PROVIDED BY THE COPYRIGHT HOLDERS AND CONTRIBUTORS
 * "AS IS" AND ANY EXPRESS OR IMPLIED WARRANTIES, INCLUDING, BUT NOT
 * LIMITED TO, THE IMPLIED WARRANTIES OF MERCHANTABILITY AND FITNESS
 * FOR A PARTICULAR PURPOSE ARE DISCLAIMED. IN NO EVENT SHALL THE
 * COPYRIGHT OWNER OR CONTRIBUTORS BE LIABLE FOR ANY DIRECT, INDIRECT,
 * INCIDENTAL, SPECIAL, EXEMPLARY, OR CONSEQUENTIAL DAMAGES (INCLUDING,
 * BUT NOT LIMITED TO, PROCUREMENT OF SUBSTITUTE GOODS OR SERVICES; LOSS
 * OF USE, DATA, OR PROFITS; OR BUSINESS INTERRUPTION) HOWEVER CAUSED
 * AND ON ANY THEORY OF LIABILITY, WHETHER IN CONTRACT, STRICT
 * LIABILITY, OR TORT (INCLUDING NEGLIGENCE OR OTHERWISE) ARISING IN
 * ANY WAY OUT OF THE USE OF THIS SOFTWARE, EVEN IF ADVISED OF THE
 * POSSIBILITY OF SUCH DAMAGE.
 *
 ****************************************************************************/
/**
 * @file navigator_main.cpp
 *
 * Handles mission items, geo fencing and failsafe navigation behavior.
 * Published the position setpoint triplet for the position controller.
 *
 * @author Lorenz Meier <lm@inf.ethz.ch>
 * @author Jean Cyr <jean.m.cyr@gmail.com>
 * @author Julian Oes <julian@oes.ch>
 * @author Anton Babushkin <anton.babushkin@me.com>
 */

#include <nuttx/config.h>

#include <stdio.h>
#include <stdlib.h>
#include <string.h>
#include <unistd.h>
#include <fcntl.h>
#include <errno.h>
#include <math.h>
#include <poll.h>
#include <time.h>
#include <sys/ioctl.h>
#include <sys/types.h>
#include <sys/stat.h>

#include <drivers/device/device.h>
#include <drivers/drv_hrt.h>
#include <arch/board/board.h>

#include <uORB/uORB.h>
#include <uORB/topics/home_position.h>
#include <uORB/topics/vehicle_status.h>
#include <uORB/topics/mission.h>
#include <uORB/topics/fence.h>
#include <uORB/topics/navigation_capabilities.h>
#include <uORB/topics/offboard_control_setpoint.h>

#include <systemlib/err.h>
#include <systemlib/systemlib.h>
#include <geo/geo.h>
#include <dataman/dataman.h>
#include <mathlib/mathlib.h>
#include <mavlink/mavlink_log.h>

#include "navigator.h"

/**
 * navigator app start / stop handling function
 *
 * @ingroup apps
 */
extern "C" __EXPORT int navigator_main(int argc, char *argv[]);


namespace navigator
{

Navigator	*g_navigator;
}

Navigator::Navigator() :
	SuperBlock(NULL, "NAV"),
	_task_should_exit(false),
	_navigator_task(-1),
	_mavlink_fd(-1),
	_global_pos_sub(-1),
	_home_pos_sub(-1),
	_vstatus_sub(-1),
	_capabilities_sub(-1),
	_offboard_control_sp_sub(-1),
	_control_mode_sub(-1),
	_onboard_mission_sub(-1),
	_offboard_mission_sub(-1),
	_pos_sp_triplet_pub(-1),
	_vstatus({}),
	_control_mode({}),
	_global_pos({}),
	_home_pos({}),
	_mission_item({}),
	_nav_caps({}),
	_pos_sp_triplet({}),
	_mission_item_valid(false),
	_loop_perf(perf_alloc(PC_ELAPSED, "navigator")),
	_geofence({}),
	_geofence_violation_warning_sent(false),
	_fence_valid(false),
	_inside_fence(true),
	_navigation_mode(nullptr),
	_mission(this, "MIS"),
	_loiter(this, "LOI"),
	_rtl(this, "RTL"),
	_offboard(this, "OFF"),
<<<<<<< HEAD
	_update_triplet(false),
=======
>>>>>>> 63f91e0e
	_param_loiter_radius(this, "LOITER_RAD"),
	_param_acceptance_radius(this, "ACC_RAD")
{
	/* Create a list of our possible navigation types */
	_navigation_mode_array[0] = &_mission;
	_navigation_mode_array[1] = &_loiter;
	_navigation_mode_array[2] = &_rtl;
	_navigation_mode_array[3] = &_offboard;

	updateParams();
}

Navigator::~Navigator()
{
	if (_navigator_task != -1) {

		/* task wakes up every 100ms or so at the longest */
		_task_should_exit = true;

		/* wait for a second for the task to quit at our request */
		unsigned i = 0;

		do {
			/* wait 20ms */
			usleep(20000);

			/* if we have given up, kill it */
			if (++i > 50) {
				task_delete(_navigator_task);
				break;
			}
		} while (_navigator_task != -1);
	}

	navigator::g_navigator = nullptr;
}

void
Navigator::global_position_update()
{
	orb_copy(ORB_ID(vehicle_global_position), _global_pos_sub, &_global_pos);
}

void
Navigator::home_position_update()
{
	orb_copy(ORB_ID(home_position), _home_pos_sub, &_home_pos);
}

void
Navigator::navigation_capabilities_update()
{
	orb_copy(ORB_ID(navigation_capabilities), _capabilities_sub, &_nav_caps);
}

void
Navigator::vehicle_status_update()
{
	if (orb_copy(ORB_ID(vehicle_status), _vstatus_sub, &_vstatus) != OK) {
		/* in case the commander is not be running */
		_vstatus.arming_state = ARMING_STATE_STANDBY;
	}
}

void
Navigator::vehicle_control_mode_update()
{
	if (orb_copy(ORB_ID(vehicle_control_mode), _control_mode_sub, &_control_mode) != OK) {
		/* in case the commander is not be running */
		_control_mode.flag_control_auto_enabled = false;
		_control_mode.flag_armed = false;
	}
}

void
Navigator::params_update()
{
	parameter_update_s param_update;
	orb_copy(ORB_ID(parameter_update), _param_update_sub, &param_update);
}

void
Navigator::task_main_trampoline(int argc, char *argv[])
{
	navigator::g_navigator->task_main();
}

void
Navigator::task_main()
{
	/* inform about start */
	warnx("Initializing..");

	_mavlink_fd = open(MAVLINK_LOG_DEVICE, 0);

	/* Try to load the geofence:
	 * if /fs/microsd/etc/geofence.txt load from this file
	 * else clear geofence data in datamanager */
	struct stat buffer;

	if (stat(GEOFENCE_FILENAME, &buffer) == 0) {
		warnx("Try to load geofence.txt");
		_geofence.loadFromFile(GEOFENCE_FILENAME);

	} else {
		if (_geofence.clearDm() > 0)
			warnx("Geofence cleared");
		else
			warnx("Could not clear geofence");
	}

	/* do subscriptions */
	_global_pos_sub = orb_subscribe(ORB_ID(vehicle_global_position));
	_capabilities_sub = orb_subscribe(ORB_ID(navigation_capabilities));
	_vstatus_sub = orb_subscribe(ORB_ID(vehicle_status));
	_control_mode_sub = orb_subscribe(ORB_ID(vehicle_control_mode));
	_home_pos_sub = orb_subscribe(ORB_ID(home_position));
	_onboard_mission_sub = orb_subscribe(ORB_ID(onboard_mission));
	_offboard_mission_sub = orb_subscribe(ORB_ID(offboard_mission));
	_param_update_sub = orb_subscribe(ORB_ID(parameter_update));
	_offboard_control_sp_sub = orb_subscribe(ORB_ID(offboard_control_setpoint));

	/* copy all topics first time */
	vehicle_status_update();
	vehicle_control_mode_update();
	global_position_update();
	home_position_update();
	navigation_capabilities_update();
	params_update();

	/* rate limit position updates to 50 Hz */
	orb_set_interval(_global_pos_sub, 20);

	hrt_abstime mavlink_open_time = 0;
	const hrt_abstime mavlink_open_interval = 500000;

	/* wakeup source(s) */
	struct pollfd fds[6];

	/* Setup of loop */
	fds[0].fd = _global_pos_sub;
	fds[0].events = POLLIN;
	fds[1].fd = _home_pos_sub;
	fds[1].events = POLLIN;
	fds[2].fd = _capabilities_sub;
	fds[2].events = POLLIN;
	fds[3].fd = _vstatus_sub;
	fds[3].events = POLLIN;
	fds[4].fd = _control_mode_sub;
	fds[4].events = POLLIN;
	fds[5].fd = _param_update_sub;
	fds[5].events = POLLIN;

	while (!_task_should_exit) {

		/* wait for up to 100ms for data */
		int pret = poll(&fds[0], (sizeof(fds) / sizeof(fds[0])), 100);

		if (pret == 0) {
			/* timed out - periodic check for _task_should_exit, etc. */
			continue;

		} else if (pret < 0) {
			/* this is undesirable but not much we can do - might want to flag unhappy status */
			warn("poll error %d, %d", pret, errno);
			continue;
		}

		perf_begin(_loop_perf);

		if (_mavlink_fd < 0 && hrt_absolute_time() > mavlink_open_time) {
			/* try to reopen the mavlink log device with specified interval */
			mavlink_open_time = hrt_abstime() + mavlink_open_interval;
			_mavlink_fd = open(MAVLINK_LOG_DEVICE, 0);
		}

		/* parameters updated */
		if (fds[5].revents & POLLIN) {
			params_update();
			updateParams();
		}

		/* vehicle control mode updated */
		if (fds[4].revents & POLLIN) {
			vehicle_control_mode_update();
		}

		/* vehicle status updated */
		if (fds[3].revents & POLLIN) {
			vehicle_status_update();
		}

		/* navigation capabilities updated */
		if (fds[2].revents & POLLIN) {
			navigation_capabilities_update();
		}

		/* home position updated */
		if (fds[1].revents & POLLIN) {
			home_position_update();
		}

		/* global position updated */
		if (fds[0].revents & POLLIN) {
			global_position_update();

			/* Check geofence violation */
			if (!_geofence.inside(&_global_pos)) {

				/* Issue a warning about the geofence violation once */
				if (!_geofence_violation_warning_sent) {
					mavlink_log_critical(_mavlink_fd, "#audio: Geofence violation");
					_geofence_violation_warning_sent = true;
				}
			} else {
				/* Reset the _geofence_violation_warning_sent field */
				_geofence_violation_warning_sent = false;
			}
		}

		/* Do stuff according to navigation state set by commander */
		switch (_vstatus.nav_state) {
			case NAVIGATION_STATE_MANUAL:
			case NAVIGATION_STATE_ACRO:
			case NAVIGATION_STATE_ALTCTL:
			case NAVIGATION_STATE_POSCTL:
				_navigation_mode = nullptr;
				_can_loiter_at_sp = false;
				break;
			case NAVIGATION_STATE_AUTO_MISSION:
				_navigation_mode = &_mission;
				break;
			case NAVIGATION_STATE_AUTO_LOITER:
				_navigation_mode = &_loiter;
				break;
			case NAVIGATION_STATE_AUTO_RTL:
				_navigation_mode = &_rtl;
				break;
			case NAVIGATION_STATE_AUTO_RTGS:
				_navigation_mode = &_rtl; /* TODO: change this to something else */
				break;
			case NAVIGATION_STATE_LAND:
			case NAVIGATION_STATE_TERMINATION:
			case NAVIGATION_STATE_OFFBOARD:
				_navigation_mode = &_offboard;
				break;
			default:
				_navigation_mode = nullptr;
				_can_loiter_at_sp = false;
				break;
		}

		/* iterate through navigation modes and set active/inactive for each */
		for(unsigned int i = 0; i < NAVIGATOR_MODE_ARRAY_SIZE; i++) {
			_navigation_mode_array[i]->run(_navigation_mode == _navigation_mode_array[i]);
		}

		/* if nothing is running, set position setpoint triplet invalid */
		if (_navigation_mode == nullptr) {
			// TODO publish empty sp only once
			_pos_sp_triplet.previous.valid = false;
			_pos_sp_triplet.current.valid = false;
			_pos_sp_triplet.next.valid = false;
			_pos_sp_triplet_updated = true;
		}

		if (_pos_sp_triplet_updated) {
			publish_position_setpoint_triplet();
			_pos_sp_triplet_updated = false;
		}

		perf_end(_loop_perf);
	}
	warnx("exiting.");

	_navigator_task = -1;
	_exit(0);
}

int
Navigator::start()
{
	ASSERT(_navigator_task == -1);

	/* start the task */
	_navigator_task = task_spawn_cmd("navigator",
					 SCHED_DEFAULT,
					 SCHED_PRIORITY_MAX - 5,
					 2000,
					 (main_t)&Navigator::task_main_trampoline,
					 nullptr);

	if (_navigator_task < 0) {
		warn("task start failed");
		return -errno;
	}

	return OK;
}

void
Navigator::status()
{
	/* TODO: add this again */
	// warnx("Global position is %svalid", _global_pos_valid ? "" : "in");

	// if (_global_pos.global_valid) {
	// 	warnx("Longitude %5.5f degrees, latitude %5.5f degrees", _global_pos.lon, _global_pos.lat);
	// 	warnx("Altitude %5.5f meters, altitude above home %5.5f meters",
	// 	      (double)_global_pos.alt, (double)(_global_pos.alt - _home_pos.alt));
	// 	warnx("Ground velocity in m/s, N %5.5f, E %5.5f, D %5.5f",
	// 	      (double)_global_pos.vel_n, (double)_global_pos.vel_e, (double)_global_pos.vel_d);
	// 	warnx("Compass heading in degrees %5.5f", (double)(_global_pos.yaw * M_RAD_TO_DEG_F));
	// }

	if (_fence_valid) {
		warnx("Geofence is valid");
		/* TODO: needed? */
//		warnx("Vertex longitude latitude");
//		for (unsigned i = 0; i < _fence.count; i++)
//		warnx("%6u %9.5f %8.5f", i, (double)_fence.vertices[i].lon, (double)_fence.vertices[i].lat);

	} else {
		warnx("Geofence not set");
	}
}

void
Navigator::publish_position_setpoint_triplet()
{
	/* update navigation state */
	/* TODO: set nav_state */

	/* lazily publish the position setpoint triplet only once available */
	if (_pos_sp_triplet_pub > 0) {
		orb_publish(ORB_ID(position_setpoint_triplet), _pos_sp_triplet_pub, &_pos_sp_triplet);

	} else {
		_pos_sp_triplet_pub = orb_advertise(ORB_ID(position_setpoint_triplet), &_pos_sp_triplet);
	}
}

void Navigator::add_fence_point(int argc, char *argv[])
{
	_geofence.addPoint(argc, argv);
}

void Navigator::load_fence_from_file(const char *filename)
{
	_geofence.loadFromFile(filename);
}


static void usage()
{
	errx(1, "usage: navigator {start|stop|status|fence|fencefile}");
}

int navigator_main(int argc, char *argv[])
{
	if (argc < 2) {
		usage();
	}

	if (!strcmp(argv[1], "start")) {

		if (navigator::g_navigator != nullptr) {
			errx(1, "already running");
		}

		navigator::g_navigator = new Navigator;

		if (navigator::g_navigator == nullptr) {
			errx(1, "alloc failed");
		}

		if (OK != navigator::g_navigator->start()) {
			delete navigator::g_navigator;
			navigator::g_navigator = nullptr;
			err(1, "start failed");
		}

		return 0;
	}

	if (navigator::g_navigator == nullptr)
		errx(1, "not running");

	if (!strcmp(argv[1], "stop")) {
		delete navigator::g_navigator;
		navigator::g_navigator = nullptr;

	} else if (!strcmp(argv[1], "status")) {
		navigator::g_navigator->status();

	} else if (!strcmp(argv[1], "fence")) {
		navigator::g_navigator->add_fence_point(argc - 2, argv + 2);

	} else if (!strcmp(argv[1], "fencefile")) {
		navigator::g_navigator->load_fence_from_file(GEOFENCE_FILENAME);

	} else {
		usage();
	}

	return 0;
}<|MERGE_RESOLUTION|>--- conflicted
+++ resolved
@@ -124,10 +124,6 @@
 	_loiter(this, "LOI"),
 	_rtl(this, "RTL"),
 	_offboard(this, "OFF"),
-<<<<<<< HEAD
-	_update_triplet(false),
-=======
->>>>>>> 63f91e0e
 	_param_loiter_radius(this, "LOITER_RAD"),
 	_param_acceptance_radius(this, "ACC_RAD")
 {
